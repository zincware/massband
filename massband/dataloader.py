import dataclasses
import logging
import typing as t
from collections import defaultdict
from pathlib import Path

import ase
import jax.numpy as jnp
import rdkit2ase
import znh5md
from jax import jit, lax

log = logging.getLogger(__name__)


class LoaderOutput(t.TypedDict, total=False):
    """
    Defines the structure of the dictionary yielded by the data loaders.

    Using `total=False` means keys are optional and will only be present if
    requested in the loader's `properties` attribute.
    """

    position: dict[str, jnp.ndarray]
    velocity: dict[str, jnp.ndarray]
    cell: jnp.ndarray
    inv_cell: jnp.ndarray
    masses: dict[str, jnp.ndarray]
    indices: dict[str, jnp.ndarray]


@jit
def unwrap_positions_image_flags_batched(
    pos: jnp.ndarray,
    cell: jnp.ndarray,
    inv_cell: jnp.ndarray,
    prev_image_flags: jnp.ndarray,
) -> tuple[jnp.ndarray, jnp.ndarray]:
    """Unwraps batched positions using iterative image flags (for TimeBatchedLoader)."""
    frac = jnp.einsum("ij,faj->fai", inv_cell, pos)

    def _update_step(flags_prev, frac_curr_prev_tuple):
        frac_curr, frac_prev = frac_curr_prev_tuple
        delta_frac = frac_curr - frac_prev
        flags_curr = flags_prev - jnp.round(delta_frac).astype(jnp.int32)
        return flags_curr, frac_curr + flags_curr

    xs = (frac[1:], frac[:-1])
    final_flags, frac_unwrapped = lax.scan(_update_step, prev_image_flags, xs)
    pos_unwrapped = jnp.einsum("ij,faj->fai", cell, frac_unwrapped)
    return pos_unwrapped, final_flags


@jit
def unwrap_trajectory_image_flags(
    pos: jnp.ndarray, cell: jnp.ndarray, inv_cell: jnp.ndarray
) -> jnp.ndarray:
    """Unwraps a full trajectory slice using image flags (for SpeciesBatchedLoader)."""
    frac = jnp.einsum("ij,faj->fai", inv_cell, pos)
    initial_flags = jnp.zeros_like(frac[0], dtype=jnp.int32)

    def _update_step(flags_prev, frac_curr_prev_tuple):
        frac_curr, frac_prev = frac_curr_prev_tuple
        delta_frac = frac_curr - frac_prev
        flags_curr = flags_prev - jnp.round(delta_frac).astype(jnp.int32)
        return flags_curr, frac_curr + flags_curr

    xs = (frac[1:], frac[:-1])
    _, frac_unwrapped_rest = lax.scan(_update_step, initial_flags, xs)
    # The first frame has no displacement, so its unwrapped state is its original state.
    frac_unwrapped = jnp.concatenate([frac[:1], frac_unwrapped_rest], axis=0)
    pos_unwrapped = jnp.einsum("ij,faj->fai", cell, frac_unwrapped)
    return pos_unwrapped


# --- UTILITY FUNCTIONS ---


@jit
def wrap_positions(
    pos: jnp.ndarray, cells: jnp.ndarray, inv_cells: jnp.ndarray
) -> jnp.ndarray:
    frac = jnp.einsum("ij,faj->fai", inv_cells, pos)
    frac_wrapped = frac % 1.0
    pos_wrapped = jnp.einsum("ij,faj->fai", cells, frac_wrapped)
    return pos_wrapped


def _get_indices(
    frame: ase.Atoms, structures: list[str] | None = None
) -> dict[str, list[tuple[int, ...]]]:
    indices = defaultdict(list)
    if not structures:
        symbols = frame.get_chemical_symbols()
        for element in sorted(set(symbols)):
            atom_indices = [(i,) for i, sym in enumerate(symbols) if sym == element]
            indices[element] = atom_indices
        return dict(indices)
    for structure in structures:
        mol_matches = rdkit2ase.match_substructure(
            frame, smiles=structure, suggestions=structures
        )
        if not mol_matches:
            continue
        indices[structure] = list(mol_matches)
    return dict(indices)


@dataclasses.dataclass
class IndependentBatchedLoader:
    file: Path | str
    wrap: bool
    batch_size: int = 64
    structures: list[str] | None = None
    com: bool = True
    memory: bool = False
    start: int = 0
    stop: int | None = None
    step: int = 1
    properties: list[
        t.Literal["position", "velocity", "cell", "inv-cell", "masses", "indices"]
    ] = dataclasses.field(default_factory=lambda: ["position", "cell", "inv-cell"])

    def __post_init__(self):
        self.handler = znh5md.IO(
            self.file, variable_shape=False, include=["position", "velocity", "box"]
        )
        if self.batch_size != 1:
            log.warning(
                "Batch size must be 1 for IndependentBatchedLoader. Setting to 1."
            )
            self.batch_size = 1  # can't be any larger for inhomogeneous shapes.
<<<<<<< HEAD

=======
        
>>>>>>> 6162b4bf
        # Calculate total_frames before modifying handler for memory mode
        original_length = len(self.handler)
        effective_stop = self.stop if self.stop is not None else original_length
        self.total_frames = len(range(self.start, effective_stop, self.step))
<<<<<<< HEAD

=======
        
>>>>>>> 6162b4bf
        if self.memory:
            log.info(f"Loading {self.total_frames} frames into memory...")
            self.handler = self.handler[self.start : self.stop : self.step]
            self.start, self.step = 0, 1
        if self.total_frames == 0:
            log.warning("The specified start, stop, and step result in zero frames.")
            return

        # Initialize indices from the first frame like other loaders
        first_frame_raw = self.handler[0]
        self.first_frame_atoms = rdkit2ase.unwrap_structures(first_frame_raw)
        self.indices = _get_indices(self.first_frame_atoms, self.structures)

    def __len__(self):
        if not hasattr(self, "total_frames"):
            return 0
        return self.total_frames

    def __iter__(self):
        self.iter_offset = 0
        return self

    def __next__(self) -> LoaderOutput:
        if not hasattr(self, "total_frames") or self.iter_offset >= self.total_frames:
            raise StopIteration

        frames_in_batch = min(self.batch_size, self.total_frames - self.iter_offset)
        slice_start = self.start + self.iter_offset * self.step
        slice_stop = slice_start + frames_in_batch * self.step
        slice_step = self.step

        batch = self.handler[slice_start:slice_stop:slice_step]
        if not batch:
            raise StopIteration

        pos_dict = {}
        vel_dict = {}
        masses_dict = {}
        indices_dict = {}
        cells = []

        for frame_idx, atoms in enumerate(batch):
            atoms = rdkit2ase.unwrap_structures(atoms)
            cells.append(atoms.get_cell()[:])

            # Get indices for this frame
            try:
                frame_indices = _get_indices(atoms, self.structures)
            except ValueError as e:
                log.warning(f"Failed to get indices for frame {frame_idx}: {e}")
                # Skip this frame if we can't process it
                continue

            for structure, mol_indices_list in frame_indices.items():
                if not mol_indices_list:
                    continue

                # Collect positions, velocities, and masses for each molecule
                for mol_indices in mol_indices_list:
                    if self.wrap:
                        atoms.wrap()
                    positions = atoms.get_positions()[list(mol_indices)]
                    masses = atoms.get_masses()[list(mol_indices)]

                    pos_dict.setdefault(structure, []).append(positions)
                    masses_dict.setdefault(structure, []).append(masses)

                    # Handle velocities if available
                    if (
                        hasattr(atoms, "get_velocities")
                        and atoms.get_velocities() is not None
                    ):
                        velocities = atoms.get_velocities()[list(mol_indices)]
                        vel_dict.setdefault(structure, []).append(velocities)
                    elif "velocity" in self.properties:
                        # If velocity is requested but not available, use zero velocities
                        zero_vel = jnp.zeros_like(positions)
                        vel_dict.setdefault(structure, []).append(zero_vel)

                # Store indices (convert tuples to arrays for consistency)
                if structure not in indices_dict:
                    indices_dict[structure] = jnp.array(mol_indices_list)
        # Convert lists to arrays, handling inhomogeneous shapes
        results = {}
        position_results = {}
        velocity_results = {}
        masses_results = {}

        for k, v in pos_dict.items():
            try:
                # Try to convert to regular array first
                position_results[k] = jnp.array(v)
            except ValueError:
                # Handle inhomogeneous shapes by keeping as list of arrays
                position_results[k] = [jnp.array(pos) for pos in v]

        for k, v in vel_dict.items():
            try:
                # Try to convert to regular array first
                velocity_results[k] = jnp.array(v)
            except ValueError:
                # Handle inhomogeneous shapes by keeping as list of arrays
                velocity_results[k] = [jnp.array(vel) for vel in v]

        for k, v in masses_dict.items():
            try:
                # Try to convert to regular array first
                masses_results[k] = jnp.array(v)
            except ValueError:
                # Handle inhomogeneous shapes by keeping as list of arrays
                masses_results[k] = [jnp.array(mass) for mass in v]

        results["position"] = position_results
        if vel_dict:
            results["velocity"] = velocity_results
        results["masses"] = masses_results

        # Add indices to results if requested
        if "indices" in self.properties:
            results["indices"] = indices_dict
        if "cell" in self.properties:
            results["cell"] = jnp.array(cells)

        self.iter_offset += frames_in_batch

        return results


@dataclasses.dataclass
class TimeBatchedLoader:
    """
    A data loader for efficiently processing molecular dynamics trajectories in time-based batches.

    This loader processes trajectory data frame-by-frame in batches, making it memory-efficient
    for large trajectories. It handles position unwrapping, center-of-mass calculations, and
    optional wrapping of coordinates back into the simulation box.

    Parameters
    ----------
    file : Path | str
        Path to the H5MD trajectory file to load.
    wrap : bool
        Whether to wrap coordinates back into the simulation box after processing.
    batch_size : int, optional
        Number of frames to process in each batch. Default is 64.
    structures : list[str] | None, optional
        List of SMILES strings defining molecular structures to extract. If None,
        processes all atoms grouped by element. Default is None.
    fixed_cell : bool, optional
        Whether to assume a fixed simulation cell. Default is True.
    com : bool, optional
        Whether to calculate center-of-mass for molecular structures. Default is True.
    memory : bool, optional
        Whether to load the entire trajectory into memory for faster access. Default is False.
    start : int, optional
        Starting frame index (0-based). Default is 0.
    stop : int | None, optional
        Ending frame index (exclusive). If None, processes to the end. Default is None.
    step : int, optional
        Frame step size. Default is 1.

    Yields
    ------
    tuple[dict[str, jnp.ndarray], jnp.ndarray, jnp.ndarray]
        A tuple containing:
        - results : dict[str, jnp.ndarray]
            Dictionary mapping structure names to position arrays.
            Each array has shape (n_frames_in_batch, n_atoms_or_molecules, 3).
        - cell : jnp.ndarray
            Simulation cell matrix with shape (3, 3).
        - inv_cell : jnp.ndarray
            Inverse cell matrix with shape (3, 3).

    Examples
    --------
    Load a trajectory and process in batches of 100 frames:

    >>> loader = TimeBatchedLoader(
    ...     file="trajectory.h5",
    ...     batch_size=100,
    ...     structures=["CCO", "O"],  # ethanol and water
    ...     com=True,
    ...     wrap=True
    ... )
    >>>
    >>> for batch_data, cell, inv_cell in loader:
    ...     # batch_data["CCO"] has shape (100, n_ethanol_molecules, 3)
    ...     # batch_data["O"] has shape (100, n_water_molecules, 3)
    ...     ethanol_positions = batch_data["CCO"]
    ...     water_positions = batch_data["O"]
    ...     # Process the batch...

    Process only atomic elements (no molecular grouping):

    >>> loader = TimeBatchedLoader(
    ...     file="trajectory.h5",
    ...     batch_size=50,
    ...     structures=None,  # Process by element
    ...     com=False,        # Don't calculate COM
    ...     wrap=False
    ... )
    >>>
    >>> for batch_data, cell, inv_cell in loader:
    ...     # batch_data["C"] has shape (50, n_carbon_atoms, 3)
    ...     # batch_data["O"] has shape (50, n_oxygen_atoms, 3)
    ...     carbon_positions = batch_data["C"]
    ...     oxygen_positions = batch_data["O"]

    Notes
    -----
    - When `com=True` and `structures` is provided, positions represent center-of-mass
      coordinates of the specified molecular structures.
    - When `com=False` or `structures=None`, positions represent individual atomic coordinates.
    - The loader automatically handles periodic boundary conditions through unwrapping
      and optional re-wrapping of coordinates.
    - For consistent results across different batch sizes, especially with `memory=True`,
      the loader uses global trajectory context for unwrapping calculations.
    """

    file: Path | str
    wrap: bool
    batch_size: int = 64
    structures: list[str] | None = None
    fixed_cell: bool = True
    com: bool = True
    memory: bool = False
    start: int = 0
    stop: int | None = None
    step: int = 1
    properties: list[
        t.Literal["position", "velocity", "cell", "inv-cell", "masses", "indices"]
    ] = dataclasses.field(default_factory=lambda: ["position", "cell", "inv-cell"])

    def __post_init__(self):
        if not self.fixed_cell:
            raise NotImplementedError("Non-fixed cell handling is not implemented yet.")

        self.handler = znh5md.IO(
            self.file, variable_shape=False, include=["position", "velocity", "box"]
        )
        effective_stop = self.stop if self.stop is not None else len(self.handler)
        self.total_frames = len(range(self.start, effective_stop, self.step))

        if self.total_frames == 0:
            log.warning("The specified start, stop, and step result in zero frames.")
            return

        # Get the first frame before memory slicing to ensure consistency
        first_frame_raw = self.handler[self.start]
<<<<<<< HEAD

=======
        
>>>>>>> 6162b4bf
        if self.memory:
            log.info(f"Loading {self.total_frames} frames into memory...")
            self.handler = self.handler[self.start : self.stop : self.step]
            self.start, self.step = 0, 1
        self.first_frame_atoms = rdkit2ase.unwrap_structures(first_frame_raw)
        self.first_frame_pos = jnp.array(self.first_frame_atoms.get_positions())
        self.first_frame_cell = jnp.array(self.first_frame_atoms.get_cell()[:])
        self.first_frame_inv_cell = jnp.linalg.inv(self.first_frame_cell)

        self.masses = jnp.array(self.first_frame_atoms.get_masses())
        self.indices = _get_indices(self.first_frame_atoms, self.structures)

        # State for iteration: last wrapped position and the integer image flags
        self.last_wrapped_pos = self.first_frame_pos
        self.image_flag_state = jnp.zeros(
            (len(self.first_frame_atoms), 3), dtype=jnp.int32
        )

        self.iter_offset = 0
        log.info(f"Initialized loader for {self.total_frames} frames from {self.file}")

    def __len__(self):
        if not hasattr(self, "total_frames"):
            return 0
        return (self.total_frames + self.batch_size - 1) // self.batch_size

    def __iter__(self):
        self.iter_offset = 0
        # Reset state for a new iteration to ensure reproducibility
        if hasattr(self, "first_frame_pos"):  # Only if loader was properly initialized
            self.last_wrapped_pos = self.first_frame_pos
            self.image_flag_state = jnp.zeros(
                (len(self.first_frame_atoms), 3), dtype=jnp.int32
            )
        return self

    def __next__(self) -> LoaderOutput:
        if not hasattr(self, "total_frames") or self.iter_offset >= self.total_frames:
            raise StopIteration

        frames_in_batch = min(self.batch_size, self.total_frames - self.iter_offset)
        slice_start = self.start + self.iter_offset * self.step
        slice_stop = slice_start + frames_in_batch * self.step
        slice_step = self.step

        batch = self.handler[slice_start:slice_stop:slice_step]
        if not batch:
            raise StopIteration

        batch = list(batch)
        if self.iter_offset == 0:
            # Always use the consistent first frame atoms for the first frame
            batch[0] = self.first_frame_atoms

        batch_positions = jnp.array([x.get_positions() for x in batch])

        # Extract velocities if requested
        batch_velocities = None
        if "velocity" in self.properties:
            velocities_list = []
            for atoms in batch:
                if (
                    hasattr(atoms, "get_velocities")
                    and atoms.get_velocities() is not None
                ):
                    velocities_list.append(atoms.get_velocities())
                else:
                    # Use zero velocities if not available
                    velocities_list.append(jnp.zeros_like(atoms.get_positions()))
            batch_velocities = jnp.array(velocities_list)

        # Prepend the last wrapped position from the previous batch to provide context
        positions_with_context = jnp.concatenate(
            [self.last_wrapped_pos[None, :], batch_positions], axis=0
        )

        # Call the image flag unwrapping function with the context and current state
        unwrapped_pos, new_image_flag_state = unwrap_positions_image_flags_batched(
            positions_with_context,
            self.first_frame_cell,
            self.first_frame_inv_cell,
            self.image_flag_state,
        )

        # Update the state for the next iteration
        self.image_flag_state = new_image_flag_state
        self.last_wrapped_pos = batch_positions[-1]

        # Build output dictionary based on requested properties
        output = {}

        if "position" in self.properties:
            position_data = defaultdict(list)
            for structure, all_mols in self.indices.items():
                if not all_mols:
                    continue
                mol_indices_array = jnp.array(all_mols)
                if not self.com:
                    atom_indices = mol_indices_array.flatten()
                    position_data[structure] = unwrapped_pos[:, atom_indices, :]
                else:
                    mol_positions = unwrapped_pos[:, mol_indices_array, :]
                    masses = self.masses[mol_indices_array]
                    total_mol_mass = jnp.sum(masses, axis=1)
                    numerator = jnp.sum(mol_positions * masses[None, :, :, None], axis=2)
                    com = numerator / total_mol_mass[None, :, None]
                    position_data[structure] = com

            position_results = {}
            for structure, pos in position_data.items():
                if self.wrap:
                    pos = wrap_positions(
                        pos, self.first_frame_cell, self.first_frame_inv_cell
                    )
                position_results[structure] = pos
            output["position"] = position_results

        if "velocity" in self.properties and batch_velocities is not None:
            velocity_data = defaultdict(list)
            for structure, all_mols in self.indices.items():
                if not all_mols:
                    continue
                mol_indices_array = jnp.array(all_mols)
                if not self.com:
                    atom_indices = mol_indices_array.flatten()
                    velocity_data[structure] = batch_velocities[:, atom_indices, :]
                else:
                    # Compute COM velocity: sum(m_i * v_i) / sum(m_i)
                    mol_velocities = batch_velocities[:, mol_indices_array, :]
                    masses = self.masses[mol_indices_array]
                    total_mol_mass = jnp.sum(masses, axis=1)
                    numerator = jnp.sum(mol_velocities * masses[None, :, :, None], axis=2)
                    com_vel = numerator / total_mol_mass[None, :, None]
                    velocity_data[structure] = com_vel

            velocity_results = {}
            for structure, vel in velocity_data.items():
                velocity_results[structure] = vel
            output["velocity"] = velocity_results

        if "masses" in self.properties:
            masses_data = {}
            for structure, all_mols in self.indices.items():
                if not all_mols:
                    continue
                mol_indices_array = jnp.array(all_mols)
                if not self.com:
                    # For individual atoms, return masses for each atom
                    atom_indices = mol_indices_array.flatten()
                    masses_data[structure] = self.masses[atom_indices]
                else:
                    # For center of mass, return total mass for each molecule
                    masses = self.masses[mol_indices_array]
                    total_mol_mass = jnp.sum(masses, axis=1)
                    masses_data[structure] = total_mol_mass
            output["masses"] = masses_data

        if "cell" in self.properties:
            output["cell"] = self.first_frame_cell

        if "inv-cell" in self.properties:
            output["inv_cell"] = self.first_frame_inv_cell

        if "indices" in self.properties:
            # Convert indices format to match expected structure
            indices_data = {}
            for structure, mol_indices_list in self.indices.items():
                if mol_indices_list:
                    indices_data[structure] = jnp.array(mol_indices_list)
            output["indices"] = indices_data

        self.iter_offset += frames_in_batch
        return output


@dataclasses.dataclass
class SpeciesBatchedLoader:
    """
    A data loader that batches trajectory data by molecular species or substructures.

    This loader groups atoms/molecules by species and processes them in batches based on
    atom count limits. It loads the full trajectory for each species batch, making it
    efficient for analyses that need all temporal data for specific molecular species.

    Parameters
    ----------
    file : Path | str
        Path to the H5MD trajectory file to load.
    wrap : bool
        Whether to wrap coordinates back into the simulation box after processing.
    batch_size : int, optional
        Maximum number of atoms per batch. Molecules are grouped until this limit
        is reached. Default is 64.
    structures : list[str] | None, optional
        List of SMILES strings defining molecular structures to extract. If None,
        processes all atoms grouped by element. Default is None.
    fixed_cell : bool, optional
        Whether to assume a fixed simulation cell. Default is True.
    com : bool, optional
        Whether to calculate center-of-mass for molecular structures. Default is True.
    start : int, optional
        Starting frame index (0-based). Default is 0.
    stop : int | None, optional
        Ending frame index (exclusive). If None, processes to the end. Default is None.
    step : int, optional
        Frame step size. Default is 1.
    memory : bool, optional
        Whether to load the entire trajectory into memory for faster access. Default is False.

    Yields
    ------
    tuple[dict[str, jnp.ndarray], jnp.ndarray, jnp.ndarray]
        A tuple containing:
        - results : dict[str, jnp.ndarray]
            Dictionary mapping structure names to position arrays.
            Each array has shape (n_frames, n_molecules_in_batch, 3) when com=True,
            or (n_frames, n_atoms_in_batch, 3) when com=False.
        - cell : jnp.ndarray
            Simulation cell matrix with shape (3, 3).
        - inv_cell : jnp.ndarray
            Inverse cell matrix with shape (3, 3).

    Examples
    --------
    Process molecular species in batches with atom count limit:

    >>> loader = SpeciesBatchedLoader(
    ...     file="trajectory.h5",
    ...     batch_size=100,  # Max 100 atoms per batch
    ...     structures=["CCO", "O"],  # ethanol and water
    ...     com=True,
    ...     wrap=True
    ... )
    >>>
    >>> for batch_data, cell, inv_cell in loader:
    ...     for species, positions in batch_data.items():
    ...         # positions has shape (n_frames, n_molecules_in_batch, 3)
    ...         print(f"{species}: {positions.shape}")
    ...         # Process all temporal data for this species batch...

    Process by atomic elements with full trajectory for each batch:

    >>> loader = SpeciesBatchedLoader(
    ...     file="trajectory.h5",
    ...     batch_size=50,   # Max 50 atoms per batch
    ...     structures=None, # Process by element
    ...     com=False,       # Individual atom coordinates
    ...     wrap=False
    ... )
    >>>
    >>> for batch_data, cell, inv_cell in loader:
    ...     for element, positions in batch_data.items():
    ...         # positions has shape (n_frames, n_atoms_in_batch, 3)
    ...         print(f"{element}: {positions.shape}")

    Notes
    -----
    - This loader processes the full trajectory for each species batch, making it
      suitable for analyses requiring complete temporal information for specific species.
    - The batch_size parameter limits the number of atoms (not molecules) per batch.
    - When com=True, the loader calculates center-of-mass for molecular structures
      and returns molecular coordinates.
    - When com=False or structures=None, returns individual atomic coordinates.
    - The loader automatically handles periodic boundary conditions through unwrapping
      and optional re-wrapping of coordinates.
    - Memory usage scales with trajectory length x atoms per batch, making it less
      memory-efficient than TimeBatchedLoader for very long trajectories.
    """

    file: Path | str
    wrap: bool
    batch_size: int = 64
    structures: list[str] | None = None
    fixed_cell: bool = True
    com: bool = True
    start: int = 0
    stop: int | None = None
    step: int = 1
    memory: bool = False
    properties: list[
        t.Literal["position", "velocity", "cell", "inv-cell", "masses", "indices"]
    ] = dataclasses.field(default_factory=lambda: ["position", "cell", "inv-cell"])

    def __post_init__(self):
        if not self.fixed_cell:
            raise NotImplementedError("Non-fixed cell handling is not implemented yet.")

        self.handler = znh5md.IO(
            self.file, variable_shape=False, include=["position", "velocity", "box"]
        )
        effective_stop = self.stop if self.stop is not None else len(self.handler)
        self.total_frames = len(range(self.start, effective_stop, self.step))

        if self.memory:
            log.info(f"Loading {self.file} into memory ...")
            self.handler = self.handler[self.start : self.stop : self.step]
            self.start, self.step = 0, 1

        if self.total_frames == 0:
            log.warning("The specified start, stop, and step result in zero frames.")
            self.species_batches = []
            return

        self.first_frame_atoms = rdkit2ase.unwrap_structures(self.handler[self.start])
        self.cell = jnp.array(self.first_frame_atoms.get_cell()[:])
        self.inv_cell = jnp.linalg.inv(self.cell)
        self.masses = jnp.array(self.first_frame_atoms.get_masses())

        log.info(
            f"Grouping species into batches where atom count <= {self.batch_size}..."
        )
        self.indices = _get_indices(self.first_frame_atoms, self.structures)
        self.species_batches = []
        for structure, all_mols in self.indices.items():
            if not all_mols:
                continue
            atoms_per_mol = len(all_mols[0])
            current_batch = []
            current_atom_count = 0
            for mol_indices in all_mols:
                if current_atom_count + atoms_per_mol > self.batch_size and current_batch:
                    self.species_batches.append((structure, jnp.array(current_batch)))
                    current_batch, current_atom_count = [], 0
                current_batch.append(mol_indices)
                current_atom_count += atoms_per_mol
            if current_batch:
                self.species_batches.append((structure, jnp.array(current_batch)))
        log.info(
            f"Initialized loader with {len(self.species_batches)} total species batches."
        )

    def __len__(self):
        if not hasattr(self, "species_batches"):
            return 0
        return len(self.species_batches)

    def __iter__(self):
        self.species_batch_iterator = iter(self.species_batches)
        return self

    def __next__(self) -> LoaderOutput:
        try:
            structure, mol_indices_array = next(self.species_batch_iterator)
        except StopIteration:
            raise StopIteration

        atom_indices_flat = mol_indices_array.flatten()

        sliced_frames = self.handler[self.start : self.stop : self.step]
        sliced_frames = list(sliced_frames)
        sliced_frames[0] = self.first_frame_atoms

        raw_positions = jnp.array(
            [frame.get_positions()[atom_indices_flat] for frame in sliced_frames]
        )

        # Extract velocities if requested
        raw_velocities = None
        if "velocity" in self.properties:
            velocities_list = []
            for frame in sliced_frames:
                if (
                    hasattr(frame, "get_velocities")
                    and frame.get_velocities() is not None
                ):
                    velocities_list.append(frame.get_velocities()[atom_indices_flat])
                else:
                    # Use zero velocities if not available
                    velocities_list.append(
                        jnp.zeros_like(frame.get_positions()[atom_indices_flat])
                    )
            raw_velocities = jnp.array(velocities_list)

        # Unwrap the full trajectory slice for this species using the image flag method
        unwrapped_pos = unwrap_trajectory_image_flags(
            raw_positions, self.cell, self.inv_cell
        )

        if not self.com:
            pos = unwrapped_pos
            vel = raw_velocities if raw_velocities is not None else None
        else:
            n_mols_in_batch = mol_indices_array.shape[0]
            n_atoms_per_mol = mol_indices_array.shape[1]
            mol_positions = unwrapped_pos.reshape(
                self.total_frames, n_mols_in_batch, n_atoms_per_mol, 3
            )
            masses = self.masses[mol_indices_array]
            total_mol_mass = jnp.sum(masses, axis=1)
            numerator = jnp.sum(mol_positions * masses[None, :, :, None], axis=2)
            pos = numerator / total_mol_mass[None, :, None]

            # Compute COM velocity if velocities are available
            if raw_velocities is not None:
                mol_velocities = raw_velocities.reshape(
                    self.total_frames, n_mols_in_batch, n_atoms_per_mol, 3
                )
                vel_numerator = jnp.sum(mol_velocities * masses[None, :, :, None], axis=2)
                vel = vel_numerator / total_mol_mass[None, :, None]
            else:
                vel = None

        if self.wrap:
            pos = wrap_positions(pos, self.cell, self.inv_cell)

        # Build output dictionary based on requested properties
        output = {}

        if "position" in self.properties:
            output["position"] = {structure: pos}

        if "velocity" in self.properties and vel is not None:
            output["velocity"] = {structure: vel}

        if "masses" in self.properties:
            if not self.com:
                # For individual atoms, return masses for each atom
                masses_data = self.masses[atom_indices_flat]
            else:
                # For center of mass, return total mass for each molecule
                masses = self.masses[mol_indices_array]
                total_mol_mass = jnp.sum(masses, axis=1)
                masses_data = total_mol_mass
            output["masses"] = {structure: masses_data}

        if "cell" in self.properties:
            output["cell"] = self.cell

        if "inv-cell" in self.properties:
            output["inv_cell"] = self.inv_cell

        if "indices" in self.properties:
            # For SpeciesBatchedLoader, return indices for current batch
            output["indices"] = {structure: mol_indices_array}

        return output<|MERGE_RESOLUTION|>--- conflicted
+++ resolved
@@ -130,20 +130,10 @@
                 "Batch size must be 1 for IndependentBatchedLoader. Setting to 1."
             )
             self.batch_size = 1  # can't be any larger for inhomogeneous shapes.
-<<<<<<< HEAD
-
-=======
-        
->>>>>>> 6162b4bf
         # Calculate total_frames before modifying handler for memory mode
         original_length = len(self.handler)
         effective_stop = self.stop if self.stop is not None else original_length
         self.total_frames = len(range(self.start, effective_stop, self.step))
-<<<<<<< HEAD
-
-=======
-        
->>>>>>> 6162b4bf
         if self.memory:
             log.info(f"Loading {self.total_frames} frames into memory...")
             self.handler = self.handler[self.start : self.stop : self.step]
@@ -393,11 +383,6 @@
 
         # Get the first frame before memory slicing to ensure consistency
         first_frame_raw = self.handler[self.start]
-<<<<<<< HEAD
-
-=======
-        
->>>>>>> 6162b4bf
         if self.memory:
             log.info(f"Loading {self.total_frames} frames into memory...")
             self.handler = self.handler[self.start : self.stop : self.step]
